--- conflicted
+++ resolved
@@ -1,10 +1,5 @@
 {
   "name": "q-io",
-<<<<<<< HEAD
-  "version": "1.10.4",
-=======
-  "version": "1.10.8",
->>>>>>> 6bc20d10
   "description": "IO using Q promises",
   "homepage": "http://github.com/kriskowal/q-io/",
   "author": "Kris Kowal <kris@cixar.com> (http://github.com/kriskowal/)",
